--- conflicted
+++ resolved
@@ -57,11 +57,8 @@
 // DayDate & Year changes for all changes, including for bug fixes. It represent the release date of the update
 //
 #define MODES_DUMP1090_VERSION     "1.04.0905.13"
-<<<<<<< HEAD
 #define MODES_USER_LATITUDE_DFLT   (0.0)
 #define MODES_USER_LONGITUDE_DFLT  (0.0)
-=======
->>>>>>> 914923f8
 
 #define MODES_DEFAULT_RATE         2000000
 #define MODES_DEFAULT_FREQ         1090000000
@@ -3234,24 +3231,6 @@
             altitude = (int) (altitude / 3.2828);
             speed    = (int) (speed * 1.852);
         }
-<<<<<<< HEAD
-
-        if (a->bFlags & MODES_ACFLAGS_LATLON_VALID) {
-            l = snprintf(p,buflen,
-                "{\"hex\":\"%06x\", \"flight\":\"%s\", \"lat\":%f, "
-                "\"lon\":%f, \"altitude\":%d, \"track\":%d, "
-                "\"speed\":%d},\n",
-                a->addr, a->flight, a->lat, a->lon, a->altitude, a->track,
-                a->speed);
-            p += l; buflen -= l;
-            /* Resize if needed. */
-            if (buflen < 256) {
-                int used = p-buf;
-                buflen += 1024; /* Our increment. */
-                buf = (char *) realloc(buf,used+buflen);
-                p = buf+used;
-            }
-=======
         
         l = snprintf(p,buflen,
             "{\"hex\":\"%06x\", \"squawk\":\"%04x\", \"flight\":\"%s\", \"lat\":%f, "
@@ -3267,7 +3246,6 @@
             buflen += 1024; // Our increment.
             buf = (char *) realloc(buf,used+buflen);
             p = buf+used;
->>>>>>> 914923f8
         }
         
         a = a->next;
