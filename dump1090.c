// Part of dump1090, a Mode S message decoder for RTLSDR devices.
//
// dump1090.c: main program & miscellany
//
// Copyright (c) 2014-2016 Oliver Jowett <oliver@mutability.co.uk>
//
// This file is free software: you may copy, redistribute and/or modify it
// under the terms of the GNU General Public License as published by the
// Free Software Foundation, either version 2 of the License, or (at your
// option) any later version.
//
// This file is distributed in the hope that it will be useful, but
// WITHOUT ANY WARRANTY; without even the implied warranty of
// MERCHANTABILITY or FITNESS FOR A PARTICULAR PURPOSE.  See the GNU
// General Public License for more details.
//
// You should have received a copy of the GNU General Public License
// along with this program.  If not, see <http://www.gnu.org/licenses/>.

// This file incorporates work covered by the following copyright and
// permission notice:
//
//   Copyright (C) 2012 by Salvatore Sanfilippo <antirez@gmail.com>
//
//   All rights reserved.
//
//   Redistribution and use in source and binary forms, with or without
//   modification, are permitted provided that the following conditions are
//   met:
//
//    *  Redistributions of source code must retain the above copyright
//       notice, this list of conditions and the following disclaimer.
//
//    *  Redistributions in binary form must reproduce the above copyright
//       notice, this list of conditions and the following disclaimer in the
//       documentation and/or other materials provided with the distribution.
//
//   THIS SOFTWARE IS PROVIDED BY THE COPYRIGHT HOLDERS AND CONTRIBUTORS
//   "AS IS" AND ANY EXPRESS OR IMPLIED WARRANTIES, INCLUDING, BUT NOT
//   LIMITED TO, THE IMPLIED WARRANTIES OF MERCHANTABILITY AND FITNESS FOR
//   A PARTICULAR PURPOSE ARE DISCLAIMED. IN NO EVENT SHALL THE COPYRIGHT
//   HOLDER OR CONTRIBUTORS BE LIABLE FOR ANY DIRECT, INDIRECT, INCIDENTAL,
//   SPECIAL, EXEMPLARY, OR CONSEQUENTIAL DAMAGES (INCLUDING, BUT NOT
//   LIMITED TO, PROCUREMENT OF SUBSTITUTE GOODS OR SERVICES; LOSS OF USE,
//   DATA, OR PROFITS; OR BUSINESS INTERRUPTION) HOWEVER CAUSED AND ON ANY
//   THEORY OF LIABILITY, WHETHER IN CONTRACT, STRICT LIABILITY, OR TORT
//   (INCLUDING NEGLIGENCE OR OTHERWISE) ARISING IN ANY WAY OUT OF THE USE
//   OF THIS SOFTWARE, EVEN IF ADVISED OF THE POSSIBILITY OF SUCH DAMAGE.

#include "dump1090.h"

#include <stdarg.h>

struct _Modes Modes;

//
// ============================= Utility functions ==========================
//

static void log_with_timestamp(const char *format, ...) __attribute__((format (printf, 1, 2) ));

static void log_with_timestamp(const char *format, ...)
{
    char timebuf[128];
    char msg[1024];
    time_t now;
    struct tm local;
    va_list ap;

    now = time(NULL);
    localtime_r(&now, &local);
    strftime(timebuf, 128, "%c %Z", &local);
    timebuf[127] = 0;

    va_start(ap, format);
    vsnprintf(msg, 1024, format, ap);
    va_end(ap);
    msg[1023] = 0;

    fprintf(stderr, "%s  %s\n", timebuf, msg);
}

static void sigintHandler(int dummy) {
    MODES_NOTUSED(dummy);
    signal(SIGINT, SIG_DFL);  // reset signal handler - bit extra safety
    Modes.exit = 1;           // Signal to threads that we are done
    log_with_timestamp("Caught SIGINT, shutting down..\n");
}

static void sigtermHandler(int dummy) {
    MODES_NOTUSED(dummy);
    signal(SIGTERM, SIG_DFL); // reset signal handler - bit extra safety
    Modes.exit = 1;           // Signal to threads that we are done
    log_with_timestamp("Caught SIGTERM, shutting down..\n");
}

void receiverPositionChanged(float lat, float lon, float alt)
{
    log_with_timestamp("Autodetected receiver location: %.5f, %.5f at %.0fm AMSL", lat, lon, alt);
    writeJsonToFile("receiver.json", generateReceiverJson); // location changed
}


//
// =============================== Initialization ===========================
//
static void modesInitConfig(void) {
    // Default everything to zero/NULL
    memset(&Modes, 0, sizeof(Modes));

    // Now initialise things that should not be 0/NULL to their defaults
    Modes.gain                    = MODES_MAX_GAIN;
    Modes.freq                    = MODES_DEFAULT_FREQ;
    Modes.check_crc               = 1;
    Modes.net_heartbeat_interval  = MODES_NET_HEARTBEAT_INTERVAL;
    Modes.net_input_raw_ports     = strdup("30001");
    Modes.net_output_raw_ports    = strdup("30002");
    Modes.net_output_sbs_ports    = strdup("30003");
    Modes.net_input_beast_ports   = strdup("30004,30104");
    Modes.net_output_beast_ports  = strdup("30005");
    Modes.interactive_display_ttl = MODES_INTERACTIVE_DISPLAY_TTL;
    Modes.json_interval           = 1000;
    Modes.json_location_accuracy  = 1;
    Modes.maxRange                = 1852 * 300; // 300NM default max range
    Modes.mode_ac_auto            = 1;

    sdrInitConfig();
}
//
//=========================================================================
//
static void modesInit(void) {
    int i;

    pthread_mutex_init(&Modes.data_mutex,NULL);
    pthread_cond_init(&Modes.data_cond,NULL);

    Modes.sample_rate = 2400000.0;

    // Allocate the various buffers used by Modes
    Modes.trailing_samples = (MODES_PREAMBLE_US + MODES_LONG_MSG_BITS + 16) * 1e-6 * Modes.sample_rate;

    if ( ((Modes.log10lut   = (uint16_t *) malloc(sizeof(uint16_t) * 256 * 256)                                 ) == NULL) )
    {
        fprintf(stderr, "Out of memory allocating data buffer.\n");
        exit(1);
    }

    for (i = 0; i < MODES_MAG_BUFFERS; ++i) {
        if ( (Modes.mag_buffers[i].data = calloc(MODES_MAG_BUF_SAMPLES+Modes.trailing_samples, sizeof(uint16_t))) == NULL ) {
            fprintf(stderr, "Out of memory allocating magnitude buffer.\n");
            exit(1);
        }

        Modes.mag_buffers[i].length = 0;
        Modes.mag_buffers[i].dropped = 0;
        Modes.mag_buffers[i].sampleTimestamp = 0;
    }

    // Validate the users Lat/Lon home location inputs
    if ( (Modes.fUserLat >   90.0)  // Latitude must be -90 to +90
      || (Modes.fUserLat <  -90.0)  // and
      || (Modes.fUserLon >  360.0)  // Longitude must be -180 to +360
      || (Modes.fUserLon < -180.0) ) {
        Modes.fUserLat = Modes.fUserLon = 0.0;
    } else if (Modes.fUserLon > 180.0) { // If Longitude is +180 to +360, make it -180 to 0
        Modes.fUserLon -= 360.0;
    }
    // If both Lat and Lon are 0.0 then the users location is either invalid/not-set, or (s)he's in the
    // Atlantic ocean off the west coast of Africa. This is unlikely to be correct.
    // Set the user LatLon valid flag only if either Lat or Lon are non zero. Note the Greenwich meridian
    // is at 0.0 Lon,so we must check for either fLat or fLon being non zero not both.
    // Testing the flag at runtime will be much quicker than ((fLon != 0.0) || (fLat != 0.0))
    Modes.bUserFlags &= ~MODES_USER_LATLON_VALID;
    if ((Modes.fUserLat != 0.0) || (Modes.fUserLon != 0.0)) {
        Modes.bUserFlags |= MODES_USER_LATLON_VALID;
    }

    // Limit the maximum requested raw output size to less than one Ethernet Block
    if (Modes.net_output_flush_size > (MODES_OUT_FLUSH_SIZE))
      {Modes.net_output_flush_size = MODES_OUT_FLUSH_SIZE;}
    if (Modes.net_output_flush_interval > (MODES_OUT_FLUSH_INTERVAL))
      {Modes.net_output_flush_interval = MODES_OUT_FLUSH_INTERVAL;}
    if (Modes.net_sndbuf_size > (MODES_NET_SNDBUF_MAX))
      {Modes.net_sndbuf_size = MODES_NET_SNDBUF_MAX;}

    // Prepare the log10 lookup table: 100log10(x)
    Modes.log10lut[0] = 0; // poorly defined..
    for (i = 1; i <= 65535; i++) {
        Modes.log10lut[i] = (uint16_t) round(100.0 * log10(i));
    }

    // Prepare error correction tables
    modesChecksumInit(Modes.nfix_crc);
    icaoFilterInit();
    modeACInit();

    if (Modes.show_only)
        icaoFilterAdd(Modes.show_only);
}

//
//=========================================================================
//
// We use a thread reading data in background, while the main thread
// handles decoding and visualization of data to the user.
//
// The reading thread calls the RTLSDR API to read data asynchronously, and
// uses a callback to populate the data buffer.
//
// A Mutex is used to avoid races with the decoding thread.
//

//
//=========================================================================
//
// We read data using a thread, so the main thread only handles decoding
// without caring about data acquisition
//

static void *readerThreadEntryPoint(void *arg)
{
    MODES_NOTUSED(arg);

    sdrRun();

    // Wake the main thread (if it's still waiting)
    pthread_mutex_lock(&Modes.data_mutex);
    if (!Modes.exit)
        Modes.exit = 2; // unexpected exit
    pthread_cond_signal(&Modes.data_cond);
    pthread_mutex_unlock(&Modes.data_mutex);

    return NULL;
}
//
// ============================== Snip mode =================================
//
// Get raw IQ samples and filter everything is < than the specified level
// for more than 256 samples in order to reduce example file size
//
static void snipMode(int level) {
    int i, q;
    uint64_t c = 0;

    while ((i = getchar()) != EOF && (q = getchar()) != EOF) {
        if (abs(i-127) < level && abs(q-127) < level) {
            c++;
            if (c > MODES_PREAMBLE_SIZE) continue;
        } else {
            c = 0;
        }
        putchar(i);
        putchar(q);
    }
}
//
// ================================ Main ====================================
//
static void showHelp(void) {

    printf("-----------------------------------------------------------------------------\n");
    printf("| dump1090 ModeS Receiver     %45s |\n", MODES_DUMP1090_VARIANT " " MODES_DUMP1090_VERSION);
    printf("| build options: %-58s |\n",
           ""
#ifdef ENABLE_RTLSDR
           "ENABLE_RTLSDR "
#endif
#ifdef ENABLE_BLADERF
           "ENABLE_BLADERF "
#endif
<<<<<<< HEAD
#ifdef ENABLE_HACKRF
           "ENABLE_HACKRF "
=======
#ifdef ENABLE_LIMESDR
           "ENABLE_LIMESDR "
>>>>>>> bb158d92
#endif
#ifdef SC16Q11_TABLE_BITS
    // This is a little silly, but that's how the preprocessor works..
#define _stringize(x) #x
#define stringize(x) _stringize(x)
           "SC16Q11_TABLE_BITS=" stringize(SC16Q11_TABLE_BITS)
#undef stringize
#undef _stringize
#endif
           );
    printf("-----------------------------------------------------------------------------\n");
    printf("\n");

    sdrShowHelp();

    printf(
"      Common options\n"
"\n"
"--gain <db>              Set gain (default: max gain. Use -10 for auto-gain)\n"
"--freq <hz>              Set frequency (default: 1090 Mhz)\n"
"--interactive            Interactive mode refreshing data on screen. Implies --throttle\n"
"--interactive-ttl <sec>  Remove from list if idle for <sec> (default: 60)\n"
"--raw                    Show only messages hex values\n"
"--net                    Enable networking\n"
"--modeac                 Enable decoding of SSR Modes 3/A & 3/C\n"
"--no-modeac-auto         Don't enable Mode A/C if requested by a Beast connection\n"
"--net-only               Enable just networking, no RTL device or file used\n"
"--net-bind-address <ip>  IP address to bind to (default: Any; Use 127.0.0.1 for private)\n"
"--net-ri-port <ports>    TCP raw input listen ports  (default: 30001)\n"
"--net-ro-port <ports>    TCP raw output listen ports (default: 30002)\n"
"--net-sbs-port <ports>   TCP BaseStation output listen ports (default: 30003)\n"
"--net-bi-port <ports>    TCP Beast input listen ports  (default: 30004,30104)\n"
"--net-bo-port <ports>    TCP Beast output listen ports (default: 30005)\n"
"--net-ro-size <size>     TCP output minimum size (default: 0)\n"
"--net-ro-interval <rate> TCP output memory flush rate in seconds (default: 0)\n"
"--net-heartbeat <rate>   TCP heartbeat rate in seconds (default: 60 sec; 0 to disable)\n"
"--net-buffer <n>         TCP buffer size 64Kb * (2^n) (default: n=0, 64Kb)\n"
"--net-verbatim           Make Beast-format output connections default to verbatim mode\n"
"                         (forward all messages, without applying CRC corrections)\n"
"--forward-mlat           Allow forwarding of received mlat results to output ports\n"
"--lat <latitude>         Reference/receiver latitude for surface posn (opt)\n"
"--lon <longitude>        Reference/receiver longitude for surface posn (opt)\n"
"--max-range <distance>   Absolute maximum range for position decoding (in nm, default: 300)\n"
"--fix                    Enable single-bit error correction using CRC\n"
"--fix-2bit               Enable two-bit error correction using CRC (use with caution)\n"
"--no-fix                 Disable error correction using CRC\n"
"--no-crc-check           Disable messages with broken CRC (discouraged)\n"
"--mlat                   display raw messages in Beast ascii mode\n"
"--stats                  With --ifile print stats at exit. No other output\n"
"--stats-range            Collect/show range histogram\n"
"--stats-every <seconds>  Show and reset stats every <seconds> seconds\n"
"--onlyaddr               Show only ICAO addresses (testing purposes)\n"
"--metric                 Use metric units (meters, km/h, ...)\n"
"--gnss                   Show altitudes as HAE/GNSS (with H suffix) when available\n"
"--snip <level>           Strip IQ file removing samples < level\n"
"--debug <flags>          Debug mode (verbose), see README for details\n"
"--quiet                  Disable output to stdout. Use for daemon applications\n"
"--show-only <addr>       Show only messages from the given ICAO on stdout\n"
"--write-json <dir>       Periodically write json output to <dir> (for serving by a separate webserver)\n"
"--write-json-every <t>   Write json output every t seconds (default 1)\n"
"--json-location-accuracy <n>  Accuracy of receiver location in json metadata: 0=no location, 1=approximate, 2=exact\n"
"--dcfilter               Apply a 1Hz DC filter to input data (requires more CPU)\n"
"--help                   Show this help\n"
"\n"
"Debug mode flags: d = Log frames decoded with errors\n"
"                  D = Log frames decoded with zero errors\n"
"                  c = Log frames with bad CRC\n"
"                  C = Log frames with good CRC\n"
"                  p = Log frames with bad preamble\n"
"                  n = Log network debugging info\n"
"                  j = Log frames to frames.js, loadable by debug.html\n"
    );
}

static void display_total_stats(void)
{
    struct stats added;
    add_stats(&Modes.stats_alltime, &Modes.stats_current, &added);
    display_stats(&added);
}

//
//=========================================================================
//
// This function is called a few times every second by main in order to
// perform tasks we need to do continuously, like accepting new clients
// from the net, refreshing the screen in interactive mode, and so forth
//
static void backgroundTasks(void) {
    static uint64_t next_stats_display;
    static uint64_t next_stats_update;
    static uint64_t next_json, next_history;

    uint64_t now = mstime();

    icaoFilterExpire();
    trackPeriodicUpdate();

    if (Modes.net) {
        modesNetPeriodicWork();
    }


    // Refresh screen when in interactive mode
    if (Modes.interactive) {
        interactiveShowData();
    }

    // always update end time so it is current when requests arrive
    Modes.stats_current.end = mstime();

    if (now >= next_stats_update) {
        int i;

        if (next_stats_update == 0) {
            next_stats_update = now + 60000;
        } else {
            Modes.stats_latest_1min = (Modes.stats_latest_1min + 1) % 15;
            Modes.stats_1min[Modes.stats_latest_1min] = Modes.stats_current;

            add_stats(&Modes.stats_current, &Modes.stats_alltime, &Modes.stats_alltime);
            add_stats(&Modes.stats_current, &Modes.stats_periodic, &Modes.stats_periodic);

            reset_stats(&Modes.stats_5min);
            for (i = 0; i < 5; ++i)
                add_stats(&Modes.stats_1min[(Modes.stats_latest_1min - i + 15) % 15], &Modes.stats_5min, &Modes.stats_5min);

            reset_stats(&Modes.stats_15min);
            for (i = 0; i < 15; ++i)
                add_stats(&Modes.stats_1min[i], &Modes.stats_15min, &Modes.stats_15min);

            reset_stats(&Modes.stats_current);
            Modes.stats_current.start = Modes.stats_current.end = now;

            if (Modes.json_dir)
                writeJsonToFile("stats.json", generateStatsJson);

            next_stats_update += 60000;
        }
    }

    if (Modes.stats && now >= next_stats_display) {
        if (next_stats_display == 0) {
            next_stats_display = now + Modes.stats;
        } else {
            add_stats(&Modes.stats_periodic, &Modes.stats_current, &Modes.stats_periodic);
            display_stats(&Modes.stats_periodic);
            reset_stats(&Modes.stats_periodic);

            next_stats_display += Modes.stats;
            if (next_stats_display <= now) {
                /* something has gone wrong, perhaps the system clock jumped */
                next_stats_display = now + Modes.stats;
            }
        }
    }

    if (Modes.json_dir && now >= next_json) {
        writeJsonToFile("aircraft.json", generateAircraftJson);
        next_json = now + Modes.json_interval;
    }

    if (now >= next_history) {
        int rewrite_receiver_json = (Modes.json_dir && Modes.json_aircraft_history[HISTORY_SIZE-1].content == NULL);

        free(Modes.json_aircraft_history[Modes.json_aircraft_history_next].content); // might be NULL, that's OK.
        Modes.json_aircraft_history[Modes.json_aircraft_history_next].content =
            generateAircraftJson("/data/aircraft.json", &Modes.json_aircraft_history[Modes.json_aircraft_history_next].clen);

        if (Modes.json_dir) {
            char filebuf[PATH_MAX];
            snprintf(filebuf, PATH_MAX, "history_%d.json", Modes.json_aircraft_history_next);
            writeJsonToFile(filebuf, generateHistoryJson);
        }

        Modes.json_aircraft_history_next = (Modes.json_aircraft_history_next+1) % HISTORY_SIZE;

        if (rewrite_receiver_json)
            writeJsonToFile("receiver.json", generateReceiverJson); // number of history entries changed

        next_history = now + HISTORY_INTERVAL;
    }
}

//
//=========================================================================
//
//
//=========================================================================
//
int main(int argc, char **argv) {
    int j;

    // Set sane defaults
    modesInitConfig();

    // signal handlers:
    signal(SIGINT, sigintHandler);
    signal(SIGTERM, sigtermHandler);

    // Parse the command line options
    for (j = 1; j < argc; j++) {
        int more = j+1 < argc; // There are more arguments

        if (!strcmp(argv[j],"--freq") && more) {
            Modes.freq = (int) strtoll(argv[++j],NULL,10);
        } else if ( (!strcmp(argv[j], "--device") || !strcmp(argv[j], "--device-index")) && more) {
            Modes.dev_name = strdup(argv[++j]);
        } else if (!strcmp(argv[j],"--gain") && more) {
            Modes.gain = (int) (atof(argv[++j])*10); // Gain is in tens of DBs
        } else if (!strcmp(argv[j],"--dcfilter")) {
            Modes.dc_filter = 1;
        } else if (!strcmp(argv[j],"--measure-noise")) {
            // Ignored
        } else if (!strcmp(argv[j],"--fix")) {
            if (Modes.nfix_crc < 1)
                Modes.nfix_crc = 1;
        } else if (!strcmp(argv[j],"--fix-2bit")) {
            Modes.nfix_crc = 2;
        } else if (!strcmp(argv[j],"--no-fix")) {
            Modes.nfix_crc = 0;
        } else if (!strcmp(argv[j],"--no-crc-check")) {
            Modes.check_crc = 0;
        } else if (!strcmp(argv[j],"--phase-enhance")) {
            // Ignored, always enabled
        } else if (!strcmp(argv[j],"--raw")) {
            Modes.raw = 1;
        } else if (!strcmp(argv[j],"--net")) {
            Modes.net = 1;
        } else if (!strcmp(argv[j],"--modeac")) {
            Modes.mode_ac = 1;
            Modes.mode_ac_auto = 0;
        } else if (!strcmp(argv[j],"--no-modeac-auto")) {
            Modes.mode_ac_auto = 0;
        } else if (!strcmp(argv[j],"--net-beast")) {
            fprintf(stderr, "--net-beast ignored, use --net-bo-port to control where Beast output is generated\n");
        } else if (!strcmp(argv[j],"--net-only")) {
            Modes.net = 1;
            Modes.sdr_type = SDR_NONE;
       } else if (!strcmp(argv[j],"--net-heartbeat") && more) {
            Modes.net_heartbeat_interval = (uint64_t)(1000 * atof(argv[++j]));
       } else if (!strcmp(argv[j],"--net-ro-size") && more) {
            Modes.net_output_flush_size = atoi(argv[++j]);
        } else if (!strcmp(argv[j],"--net-ro-rate") && more) {
            Modes.net_output_flush_interval = 1000 * atoi(argv[++j]) / 15; // backwards compatibility
        } else if (!strcmp(argv[j],"--net-ro-interval") && more) {
            Modes.net_output_flush_interval = (uint64_t)(1000 * atof(argv[++j]));
        } else if (!strcmp(argv[j],"--net-ro-port") && more) {
            free(Modes.net_output_raw_ports);
            Modes.net_output_raw_ports = strdup(argv[++j]);
        } else if (!strcmp(argv[j],"--net-ri-port") && more) {
            free(Modes.net_input_raw_ports);
            Modes.net_input_raw_ports = strdup(argv[++j]);
        } else if (!strcmp(argv[j],"--net-bo-port") && more) {
            free(Modes.net_output_beast_ports);
            Modes.net_output_beast_ports = strdup(argv[++j]);
        } else if (!strcmp(argv[j],"--net-bi-port") && more) {
            free(Modes.net_input_beast_ports);
            Modes.net_input_beast_ports = strdup(argv[++j]);
        } else if (!strcmp(argv[j],"--net-bind-address") && more) {
            free(Modes.net_bind_address);
            Modes.net_bind_address = strdup(argv[++j]);
        } else if (!strcmp(argv[j],"--net-http-port") && more) {
            if (strcmp(argv[++j], "0")) {
                fprintf(stderr, "warning: --net-http-port not supported in this build, option ignored.\n");
            }
        } else if (!strcmp(argv[j],"--net-sbs-port") && more) {
            free(Modes.net_output_sbs_ports);
            Modes.net_output_sbs_ports = strdup(argv[++j]);
        } else if (!strcmp(argv[j],"--net-buffer") && more) {
            Modes.net_sndbuf_size = atoi(argv[++j]);
        } else if (!strcmp(argv[j],"--net-verbatim")) {
            Modes.net_verbatim = 1;
        } else if (!strcmp(argv[j],"--forward-mlat")) {
            Modes.forward_mlat = 1;
        } else if (!strcmp(argv[j],"--onlyaddr")) {
            Modes.onlyaddr = 1;
        } else if (!strcmp(argv[j],"--metric")) {
            Modes.metric = 1;
        } else if (!strcmp(argv[j],"--hae") || !strcmp(argv[j],"--gnss")) {
            Modes.use_gnss = 1;
        } else if (!strcmp(argv[j],"--aggressive")) {
            fprintf(stderr, "warning: --aggressive not supported in this build, option ignored (consider '--fix --fix' instead)\n");
        } else if (!strcmp(argv[j],"--interactive")) {
            Modes.interactive = 1;
        } else if (!strcmp(argv[j],"--interactive-ttl") && more) {
            Modes.interactive_display_ttl = (uint64_t)(1000 * atof(argv[++j]));
        } else if (!strcmp(argv[j],"--lat") && more) {
            Modes.fUserLat = atof(argv[++j]);
        } else if (!strcmp(argv[j],"--lon") && more) {
            Modes.fUserLon = atof(argv[++j]);
        } else if (!strcmp(argv[j],"--max-range") && more) {
            Modes.maxRange = atof(argv[++j]) * 1852.0; // convert to metres
        } else if (!strcmp(argv[j],"--debug") && more) {
            char *f = argv[++j];
            while(*f) {
                switch(*f) {
                case 'D': Modes.debug |= MODES_DEBUG_DEMOD; break;
                case 'd': Modes.debug |= MODES_DEBUG_DEMODERR; break;
                case 'C': Modes.debug |= MODES_DEBUG_GOODCRC; break;
                case 'c': Modes.debug |= MODES_DEBUG_BADCRC; break;
                case 'p': Modes.debug |= MODES_DEBUG_NOPREAMBLE; break;
                case 'n': Modes.debug |= MODES_DEBUG_NET; break;
                case 'j': Modes.debug |= MODES_DEBUG_JS; break;
                default:
                    fprintf(stderr, "Unknown debugging flag: %c\n", *f);
                    exit(1);
                    break;
                }
                f++;
            }
        } else if (!strcmp(argv[j],"--stats")) {
            if (!Modes.stats)
                Modes.stats = (uint64_t)1 << 60; // "never"
        } else if (!strcmp(argv[j],"--stats-range")) {
            Modes.stats_range_histo = 1;
        } else if (!strcmp(argv[j],"--stats-every") && more) {
            Modes.stats = (uint64_t) (1000 * atof(argv[++j]));
        } else if (!strcmp(argv[j],"--snip") && more) {
            snipMode(atoi(argv[++j]));
            exit(0);
        } else if (!strcmp(argv[j],"--help")) {
            showHelp();
            exit(0);
        } else if (!strcmp(argv[j],"--quiet")) {
            Modes.quiet = 1;
        } else if (!strcmp(argv[j],"--show-only") && more) {
            Modes.show_only = (uint32_t) strtoul(argv[++j], NULL, 16);
        } else if (!strcmp(argv[j],"--mlat")) {
            Modes.mlat = 1;
        } else if (!strcmp(argv[j],"--oversample")) {
            // Ignored
#ifndef _WIN32
        } else if (!strcmp(argv[j], "--write-json") && more) {
            Modes.json_dir = strdup(argv[++j]);
        } else if (!strcmp(argv[j], "--write-json-every") && more) {
            Modes.json_interval = (uint64_t)(1000 * atof(argv[++j]));
            if (Modes.json_interval < 100) // 0.1s
                Modes.json_interval = 100;
        } else if (!strcmp(argv[j], "--json-location-accuracy") && more) {
            Modes.json_location_accuracy = atoi(argv[++j]);
#endif
        } else if (sdrHandleOption(argc, argv, &j)) {
            /* handled */
        } else {
            fprintf(stderr,
                "Unknown or not enough arguments for option '%s'.\n\n",
                argv[j]);
            showHelp();
            exit(1);
        }
    }

#ifdef _WIN32
    // Try to comply with the Copyright license conditions for binary distribution
    if (!Modes.quiet) {showCopyright();}
#endif

    if (Modes.nfix_crc > MODES_MAX_BITERRORS)
        Modes.nfix_crc = MODES_MAX_BITERRORS;

    // Initialization
    log_with_timestamp("%s %s starting up.", MODES_DUMP1090_VARIANT, MODES_DUMP1090_VERSION);
    modesInit();

    if (!sdrOpen()) {
        exit(1);
    }

    if (Modes.net) {
        modesInitNet();
    }

    // init stats:
    Modes.stats_current.start = Modes.stats_current.end =
        Modes.stats_alltime.start = Modes.stats_alltime.end =
        Modes.stats_periodic.start = Modes.stats_periodic.end =
        Modes.stats_5min.start = Modes.stats_5min.end =
        Modes.stats_15min.start = Modes.stats_15min.end = mstime();

    for (j = 0; j < 15; ++j)
        Modes.stats_1min[j].start = Modes.stats_1min[j].end = Modes.stats_current.start;

    // write initial json files so they're not missing
    writeJsonToFile("receiver.json", generateReceiverJson);
    writeJsonToFile("stats.json", generateStatsJson);
    writeJsonToFile("aircraft.json", generateAircraftJson);

    interactiveInit();

    // If the user specifies --net-only, just run in order to serve network
    // clients without reading data from the RTL device
    if (Modes.sdr_type == SDR_NONE) {
        while (!Modes.exit) {
            struct timespec start_time;
            struct timespec slp = { 0, 100 * 1000 * 1000};

            start_cpu_timing(&start_time);
            backgroundTasks();
            end_cpu_timing(&start_time, &Modes.stats_current.background_cpu);

            nanosleep(&slp, NULL);
        }
    } else {
        int watchdogCounter = 10; // about 1 second

        // Create the thread that will read the data from the device.
        pthread_mutex_lock(&Modes.data_mutex);
        pthread_create(&Modes.reader_thread, NULL, readerThreadEntryPoint, NULL);

        while (!Modes.exit) {
            struct timespec start_time;

            if (Modes.first_free_buffer == Modes.first_filled_buffer) {
                /* wait for more data.
                 * we should be getting data every 50-60ms. wait for max 100ms before we give up and do some background work.
                 * this is fairly aggressive as all our network I/O runs out of the background work!
                 */

                struct timespec ts;
                clock_gettime(CLOCK_REALTIME, &ts);
                ts.tv_nsec += 100000000;
                normalize_timespec(&ts);

                pthread_cond_timedwait(&Modes.data_cond, &Modes.data_mutex, &ts); // This unlocks Modes.data_mutex, and waits for Modes.data_cond
            }

            // Modes.data_mutex is locked, and possibly we have data.

            // copy out reader CPU time and reset it
            add_timespecs(&Modes.reader_cpu_accumulator, &Modes.stats_current.reader_cpu, &Modes.stats_current.reader_cpu);
            Modes.reader_cpu_accumulator.tv_sec = 0;
            Modes.reader_cpu_accumulator.tv_nsec = 0;

            if (Modes.first_free_buffer != Modes.first_filled_buffer) {
                // FIFO is not empty, process one buffer.

                struct mag_buf *buf;

                start_cpu_timing(&start_time);
                buf = &Modes.mag_buffers[Modes.first_filled_buffer];

                // Process data after releasing the lock, so that the capturing
                // thread can read data while we perform computationally expensive
                // stuff at the same time.
                pthread_mutex_unlock(&Modes.data_mutex);

                demodulate2400(buf);
                if (Modes.mode_ac) {
                    demodulate2400AC(buf);
                }

                Modes.stats_current.samples_processed += buf->length;
                Modes.stats_current.samples_dropped += buf->dropped;
                end_cpu_timing(&start_time, &Modes.stats_current.demod_cpu);

                // Mark the buffer we just processed as completed.
                pthread_mutex_lock(&Modes.data_mutex);
                Modes.first_filled_buffer = (Modes.first_filled_buffer + 1) % MODES_MAG_BUFFERS;
                pthread_cond_signal(&Modes.data_cond);
                pthread_mutex_unlock(&Modes.data_mutex);
                watchdogCounter = 10;
            } else {
                // Nothing to process this time around.
                pthread_mutex_unlock(&Modes.data_mutex);
                if (--watchdogCounter <= 0) {
                    log_with_timestamp("No data received from the SDR for a long time, it may have wedged");
                    watchdogCounter = 600;
                }
            }

            start_cpu_timing(&start_time);
            backgroundTasks();
            end_cpu_timing(&start_time, &Modes.stats_current.background_cpu);

            pthread_mutex_lock(&Modes.data_mutex);
        }

        pthread_mutex_unlock(&Modes.data_mutex);

        log_with_timestamp("Waiting for receive thread termination");
        pthread_join(Modes.reader_thread,NULL);     // Wait on reader thread exit
        pthread_cond_destroy(&Modes.data_cond);     // Thread cleanup - only after the reader thread is dead!
        pthread_mutex_destroy(&Modes.data_mutex);
    }

    interactiveCleanup();

    // If --stats were given, print statistics
    if (Modes.stats) {
        display_total_stats();
    }

    sdrClose();

    if (Modes.exit == 1) {
        log_with_timestamp("Normal exit.");
        return 0;
    } else {
        log_with_timestamp("Abnormal exit.");
        return 1;
    }
}
//
//=========================================================================
//<|MERGE_RESOLUTION|>--- conflicted
+++ resolved
@@ -269,13 +269,11 @@
 #ifdef ENABLE_BLADERF
            "ENABLE_BLADERF "
 #endif
-<<<<<<< HEAD
 #ifdef ENABLE_HACKRF
            "ENABLE_HACKRF "
-=======
+#endif
 #ifdef ENABLE_LIMESDR
            "ENABLE_LIMESDR "
->>>>>>> bb158d92
 #endif
 #ifdef SC16Q11_TABLE_BITS
     // This is a little silly, but that's how the preprocessor works..
