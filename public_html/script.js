// Define our global variables
var GoogleMap     = null;
var Planes        = {};
var PlanesOnMap   = 0;
var PlanesOnTable = 0;
var PlanesToReap  = 0;
var SelectedPlane = null;

var iSortCol=-1;
var bSortASC=true;
var bDefaultSortASC=true;
var iDefaultSortCol=3;

// Get current map settings
CenterLat = Number(localStorage['CenterLat']) || CONST_CENTERLAT;
CenterLon = Number(localStorage['CenterLon']) || CONST_CENTERLON;
ZoomLvl   = Number(localStorage['ZoomLvl']) || CONST_ZOOMLVL;

function fetchData() {
	$.getJSON('/dump1090/data.json', function(data) {
		PlanesOnMap = 0
		
		// Loop through all the planes in the data packet
		for (var j=0; j < data.length; j++) {
			// Do we already have this plane object in Planes?
			// If not make it.
			if (Planes[data[j].hex]) {
				var plane = Planes[data[j].hex];
			} else {
				var plane = jQuery.extend(true, {}, planeObject);
			}

			// Call the function update
			plane.funcUpdateData(data[j]);
			
			// Copy the plane into Planes
			Planes[plane.icao] = plane;
		}

		PlanesOnTable = data.length;
		
		/* For special squawk tests */
    	//Planes['867840'].squawk = '7700';
	});
}

// Initalizes the map and starts up our timers to call various functions
function initialize() {
	// Make a list of all the available map IDs
	var mapTypeIds = [];
	for(var type in google.maps.MapTypeId) {
		mapTypeIds.push(google.maps.MapTypeId[type]);
	}
	// Push OSM on to the end
	mapTypeIds.push("OSM");
	mapTypeIds.push("dark_map");

	// Styled Map to outline airports and highways
	var styles = [
		{
			"featureType": "administrative",
			"stylers": [
				{ "visibility": "off" }
			]
		},{
			"featureType": "landscape",
			"stylers": [
				{ "visibility": "off" }
			]
		},{
			"featureType": "poi",
			"stylers": [
				{ "visibility": "off" }
			]
		},{
			"featureType": "road",
			"stylers": [
				{ "visibility": "off" }
			]
		},{
			"featureType": "transit",
			"stylers": [
				{ "visibility": "off" }
			]
		},{
			"featureType": "landscape",
			"stylers": [
				{ "visibility": "on" },
				{ "weight": 8 },
				{ "color": "#000000" }
			]
		},{
			"featureType": "water",
			"stylers": [
			{ "lightness": -74 }
			]
		},{
			"featureType": "transit.station.airport",
			"stylers": [
				{ "visibility": "on" },
				{ "weight": 8 },
				{ "invert_lightness": true },
				{ "lightness": 27 }
			]
		},{
			"featureType": "road.highway",
			"stylers": [
				{ "visibility": "simplified" },
				{ "invert_lightness": true },
				{ "gamma": 0.3 }
			]
		},{
			"featureType": "road",
			"elementType": "labels",
			"stylers": [
				{ "visibility": "off" }
			]
		}
	]

	// Add our styled map
	var styledMap = new google.maps.StyledMapType(styles, {name: "Dark Map"});

	// Define the Google Map
	var mapOptions = {
		center: new google.maps.LatLng(CenterLat, CenterLon),
		zoom: ZoomLvl,
		mapTypeId: google.maps.MapTypeId.ROADMAP,
		mapTypeControlOptions: {
			mapTypeIds: mapTypeIds,
		}
	};

	GoogleMap = new google.maps.Map(document.getElementById("map_canvas"), mapOptions);

	//Define OSM map type pointing at the OpenStreetMap tile server
	GoogleMap.mapTypes.set("OSM", new google.maps.ImageMapType({
		getTileUrl: function(coord, zoom) {
			return "http://tile.openstreetmap.org/" + zoom + "/" + coord.x + "/" + coord.y + ".png";
		},
		tileSize: new google.maps.Size(256, 256),
		name: "OpenStreetMap",
		maxZoom: 18
	}));

	GoogleMap.mapTypes.set("dark_map", styledMap);
	
	// Add home marker if requested
	if (SiteShow && (typeof SiteLat !==  'undefined' || typeof SiteLon !==  'undefined')) {
	    var siteMarker  = new google.maps.LatLng(SiteLat, SiteLon);
	    var markerImage = new google.maps.MarkerImage(
	        'http://maps.google.com/mapfiles/kml/pal4/icon57.png',
            new google.maps.Size(32, 32),   // Image size
            new google.maps.Point(0, 0),    // Origin point of image
            new google.maps.Point(16, 16)); // Position where marker should point 
	    var marker = new google.maps.Marker({
          position: siteMarker,
          map: GoogleMap,
          icon: markerImage,
          title: 'My Radar Site'
        });
        
        if (SiteCircles) {
            for (var i=0;i<SiteCirclesDistances.length;i++) {
              drawCircle(marker, SiteCirclesDistances[i]); // in meters
            }
        }
	}

	// Did our crafty user need some setup?
	extendedInitalize();
	
	// Setup our timer to poll from the server.
	window.setInterval(function() {
		fetchData();
		refreshTableInfo();
		refreshSelected();
		reaper();
		extendedPulse();
	}, 1000);
}

// This looks for planes to reap out of the master Planes variable
function reaper() {
	PlanesToReap = 0;
	// When did the reaper start?
	reaptime = new Date().getTime();
	// Loop the planes
	for (var reap in Planes) {
		// Is this plane possibly reapable?
		if (Planes[reap].reapable == true) {
			// Has it not been seen for 5 minutes?
			// This way we still have it if it returns before then
			// Due to loss of signal or other reasons
			if ((reaptime - Planes[reap].updated) > 300000) {
				// Reap it.
				delete Planes[reap];
			}
			PlanesToReap++;
		}
	};
} 

// Refresh the detail window about the plane
function refreshSelected() {
    var selected = false;
	if (typeof SelectedPlane !== 'undefined' && SelectedPlane != "ICAO" && SelectedPlane != null) {
    	selected = Planes[SelectedPlane];
    }
	
	var columns = 2;
	var html = '';
	
	if (selected) {
    	html += '<table id="selectedinfo" width="100%">';
    } else {
        html += '<table id="selectedinfo" class="dim" width="100%">';
    }
	
	// Flight header line including squawk if needed
	if (selected && selected.flight == "") {
	    html += '<tr><td colspan="' + columns + '" id="selectedinfotitle"><b>N/A (' +
	        selected.icao + ')</b>';
	} else if (selected && selected.flight != "") {
	    html += '<tr><td colspan="' + columns + '" id="selectedinfotitle"><b>' +
	        selected.flight + '</b>';
	} else {
	    html += '<tr><td colspan="' + columns + '" id="selectedinfotitle"><b>DUMP1090</b>';
	}
	
	if (selected && selected.squawk == 7500) { // Lets hope we never see this... Aircraft Hijacking
		html += '&nbsp;<span class="squawk7500">&nbsp;Squawking: Aircraft Hijacking&nbsp;</span>';
	} else if (selected && selected.squawk == 7600) { // Radio Failure
		html += '&nbsp;<span class="squawk7600">&nbsp;Squawking: Radio Failure&nbsp;</span>';
	} else if (selected && selected.squawk == 7700) { // General Emergency
		html += '&nbsp;<span class="squawk7700">&nbsp;Squawking: General Emergency&nbsp;</span>';
	} else if (selected && selected.flight != '') {
	    html += '&nbsp;<a href="http://www.flightstats.com/go/FlightStatus/flightStatusByFlight.do?';
        html += 'flightNumber='+selected.flight+'" target="_blank">[FlightStats]</a>';
	}
	html += '<td></tr>';
	
	if (selected) {
	    if (Metric) {
        	html += '<tr><td>Altitude: ' + Math.round(selected.altitude / 3.2828) + ' m</td>';
        } else {
            html += '<tr><td>Altitude: ' + selected.altitude + ' ft</td>';
        }
    } else {
        html += '<tr><td>Altitude: n/a</td>';
    }
		
	if (selected && selected.squawk != '0000') {
		html += '<td>Squawk: ' + selected.squawk + '</td></tr>';
	} else {
	    html += '<td>Squawk: n/a</td></tr>';
	}
	
	html += '<tr><td>Speed: ' 
	if (selected) {
	    if (Metric) {
	        html += Math.round(selected.speed * 1.852) + ' km/h';
	    } else {
	        html += selected.speed + ' kt';
	    }
	} else {
	    html += 'n/a';
	}
	html += '</td>';
	
	if (selected) {
        html += '<td>ICAO (hex): ' + selected.icao + '</td></tr>';
    } else {
        html += '<td>ICAO (hex): n/a</td></tr>'; // Something is wrong if we are here
    }
    
    html += '<tr><td>Track: ' 
	if (selected && selected.vTrack) {
	    html += selected.track + ' (' + normalizeTrack(selected.track, selected.vTrack)[1] +')';
	} else {
	    html += 'n/a';
	}
	html += '</td><td>&nbsp;</td></tr>';

	html += '<tr><td colspan="' + columns + '" align="center">Lat/Long: ';
	if (selected && selected.vPosition) {
	    html += selected.latitude + ', ' + selected.longitude + '</td></tr>';
	    
	    // Let's show some extra data if we have site coordinates
	    if (SiteShow) {
            var siteLatLon  = new google.maps.LatLng(SiteLat, SiteLon);
            var planeLatLon = new google.maps.LatLng(selected.latitude, selected.longitude);
            var dist = google.maps.geometry.spherical.computeDistanceBetween (siteLatLon, planeLatLon);
            
            if (Metric) {
                dist /= 1000;
            } else {
                dist /= 1852;
            }
            dist = (Math.round((dist)*10)/10).toFixed(1);
            html += '<tr><td colspan="' + columns + '">Distance from Site: ' + dist +
                (Metric ? ' km' : ' NM') + '</td></tr>';
        } // End of SiteShow
	} else {
	    if (SiteShow) {
	        html += '<tr><td colspan="' + columns + '">Distance from Site: n/a ' + 
	            (Metric ? ' km' : ' NM') + '</td></tr>';
	    } else {
    	    html += 'n/a</td></tr>';
    	}
	}

	html += '</table>';
	document.getElementById('plane_detail').innerHTML = html;
}

// Right now we have no means to validate the speed is good
// Want to return (n/a) when we dont have it
// TODO: Edit C code to add a valid speed flag
// TODO: Edit js code to use said flag
function normalizeSpeed(speed, valid) {
	return speed	
}

// Returns back a long string, short string, and the track if we have a vaild track path
function normalizeTrack(track, valid){
	x = []
	if ((track > -1) && (track < 22.5)) {
		x = ["North", "N", track]
	}
	if ((track > 22.5) && (track < 67.5)) {
		x = ["North East", "NE", track]
	}
	if ((track > 67.5) && (track < 112.5)) {
		x = ["East", "E", track]
	}
	if ((track > 112.5) && (track < 157.5)) {
		x = ["South East", "SE", track]
	}
	if ((track > 157.5) && (track < 202.5)) {
		x = ["South", "S", track]
	}
	if ((track > 202.5) && (track < 247.5)) {
		x = ["South West", "SW", track]
	}
	if ((track > 247.5) && (track < 292.5)) {
		x = ["West", "W", track]
	}
	if ((track > 292.5) && (track < 337.5)) {
		x = ["North West", "NW", track]
	}
	if ((track > 337.5) && (track < 361)) {
		x = ["North", "N", track]
	}
	if (!valid) {
		x = [" ", "n/a", ""]
	}
	return x
}

// Refeshes the larger table of all the planes
function refreshTableInfo() {
	var html = '<table id="tableinfo" width="100%">';
	html += '<thead style="background-color: #BBBBBB; cursor: pointer;">';
	html += '<td onclick="setASC_DESC(\'0\');sortTable(\'tableinfo\',\'0\');">ICAO</td>';
	html += '<td onclick="setASC_DESC(\'1\');sortTable(\'tableinfo\',\'1\');">Flight</td>';
	html += '<td onclick="setASC_DESC(\'2\');sortTable(\'tableinfo\',\'2\');" ' +
	    'align="right">Squawk</td>';
	html += '<td onclick="setASC_DESC(\'3\');sortTable(\'tableinfo\',\'3\');" ' +
	    'align="right">Altitude</td>';
	html += '<td onclick="setASC_DESC(\'4\');sortTable(\'tableinfo\',\'4\');" ' +
	    'align="right">Speed</td>';
	html += '<td onclick="setASC_DESC(\'5\');sortTable(\'tableinfo\',\'5\');" ' +
	    'align="right">Track</td>';
	html += '<td onclick="setASC_DESC(\'6\');sortTable(\'tableinfo\',\'6\');" ' +
	    'align="right">Msgs</td>';
	html += '<td onclick="setASC_DESC(\'7\');sortTable(\'tableinfo\',\'7\');" ' +
	    'align="right">Seen</td></thead><tbody>';
	for (var tablep in Planes) {
		var tableplane = Planes[tablep]
		if (!tableplane.reapable) {
			var specialStyle = "";
			// Is this the plane we selected?
			if (tableplane.icao == SelectedPlane) {
				specialStyle += " selected";
			}
			// Lets hope we never see this... Aircraft Hijacking
			if (tableplane.squawk == 7500) {
				specialStyle += " squawk7500";
			}
			// Radio Failure
			if (tableplane.squawk == 7600) {
				specialStyle += " squawk7600";
			}
			// Emergancy
			if (tableplane.squawk == 7700) {
				specialStyle += " squawk7700";
			}
			
			if (tableplane.vPosition == true) {
				html += '<tr class="plane_table_row vPosition' + specialStyle + '">';
			} else {
				html += '<tr class="plane_table_row ' + specialStyle + '">';
		    }
		    
			html += '<td>' + tableplane.icao + '</td>';
			html += '<td>' + tableplane.flight + '</td>';
			if (tableplane.squawk != '0000' ) {
    			html += '<td align="right">' + tableplane.squawk + '</td>';
    	    } else {
    	        html += '<td align="right">&nbsp;</td>';
    	    }
    	    
    	    if (Metric) {
    			html += '<td align="right">' + Math.round(tableplane.altitude / 3.2828) + '</td>';
    			html += '<td align="right">' + Math.round(tableplane.speed * 1.852) + '</td>';
    	    } else {
    	        html += '<td align="right">' + tableplane.altitude + '</td>';
    	        html += '<td align="right">' + tableplane.speed + '</td>';
    	    }
			
			html += '<td align="right">';
			if (tableplane.vTrack) {
    			 html += normalizeTrack(tableplane.track, tableplane.vTrack)[2];
    			 html += ' (' + normalizeTrack(tableplane.track, tableplane.vTrack)[1] + ')';
    	    } else {
    	        html += '&nbsp;';
    	    }
    	    html += '</td>';
			html += '<td align="right">' + tableplane.messages + '</td>';
			html += '<td align="right">' + tableplane.seen + '</td>';
			html += '</tr>';
		}
	}
	html += '</tbody></table>';

	document.getElementById('planes_table').innerHTML = html;

	// Click event for table
	$('#planes_table').find('tr').click( function(){
		var hex = $(this).find('td:first').text();
		if (hex != "ICAO") {
			selectPlaneByHex(hex);
			refreshTableInfo();
			refreshSelected();
		}
	});

	sortTable("tableinfo");
}

// Credit goes to a co-worker that needed a similar functions for something else
// we get a copy of it free ;)
function setASC_DESC(iCol) {
	if(iSortCol==iCol) {
		bSortASC=!bSortASC;
	} else {
		bSortASC=bDefaultSortASC;
	}
}

function sortTable(szTableID,iCol) { 
	//if iCol was not provided, and iSortCol is not set, assign default value
	if (typeof iCol==='undefined'){
		if(iSortCol!=-1){
			var iCol=iSortCol;
		} else {
			var iCol=iDefaultSortCol;
		}
	}

	//retrieve passed table element
	var oTbl=document.getElementById(szTableID).tBodies[0];
	var aStore=[];

	//If supplied col # is greater than the actual number of cols, set sel col = to last col
	if (typeof oTbl.rows[0] !== 'undefined' && oTbl.rows[0].cells.length <= iCol) {
		iCol=(oTbl.rows[0].cells.length-1);
    }

	//store the col #
	iSortCol=iCol;

	//determine if we are delaing with numerical, or alphanumeric content
	var bNumeric = false;
	if ((typeof oTbl.rows[0] !== 'undefined') &&
	    (!isNaN(parseFloat(oTbl.rows[0].cells[iSortCol].textContent ||
	    oTbl.rows[0].cells[iSortCol].innerText)))) {
	    bNumeric = true;
	}

	//loop through the rows, storing each one inro aStore
	for (var i=0,iLen=oTbl.rows.length;i<iLen;i++){
		var oRow=oTbl.rows[i];
		vColData=bNumeric?parseFloat(oRow.cells[iSortCol].textContent||oRow.cells[iSortCol].innerText):String(oRow.cells[iSortCol].textContent||oRow.cells[iSortCol].innerText);
		aStore.push([vColData,oRow]);
	}

	//sort aStore ASC/DESC based on value of bSortASC
	if (bNumeric) { //numerical sort
		aStore.sort(function(x,y){return bSortASC?x[0]-y[0]:y[0]-x[0];});
	} else { //alpha sort
		aStore.sort();
		if(!bSortASC) {
			aStore.reverse();
	    }
	}

	//rewrite the table rows to the passed table element
	for(var i=0,iLen=aStore.length;i<iLen;i++){
		oTbl.appendChild(aStore[i][1]);
	}
	aStore=null;
}

function selectPlaneByHex(hex) {
	// If SelectedPlane has something in it, clear out the selected
	if (SelectedPlane != null) {
		Planes[SelectedPlane].is_selected = false;
		Planes[SelectedPlane].funcClearLine();
		Planes[SelectedPlane].markerColor = MarkerColor;
		// If the selected has a marker, make it not stand out
		if (Planes[SelectedPlane].marker) {
			Planes[SelectedPlane].marker.setIcon(Planes[SelectedPlane].funcGetIcon());
		}
	}

	// If we are clicking the same plane, we are deselected it.
	if (String(SelectedPlane) != String(hex)) {
		// Assign the new selected
		SelectedPlane = hex;
		Planes[SelectedPlane].is_selected = true;
		// If the selected has a marker, make it stand out
		if (Planes[SelectedPlane].marker) {
			Planes[SelectedPlane].funcUpdateLines();
			Planes[SelectedPlane].marker.setIcon(Planes[SelectedPlane].funcGetIcon());
		}
	} else { 
		SelectedPlane = null;
	}
    refreshSelected();
    refreshTableInfo();
}

<<<<<<< HEAD
function resetMap() {
	GoogleMap.setZoom(parseInt(localStorage['ZoomLvl']));
	GoogleMap.setCenter(new google.maps.LatLng(parseFloat(localStorage['CenterLat']), parseFloat(localStorage['CenterLon'])));
	Selected = null;
	refreshSelected();
}

function settingToggle() {
	console.log("Settings Click");
	$("#options").toggleClass("notvisable");
}
=======
function drawCircle(marker, distance) {
    if (typeof distance === 'undefined') {
        return false;
        
        if (!(!isNaN(parseFloat(distance)) && isFinite(distance)) || distance < 0) {
            return false;
        }
    }
    
    distance *= 1000.0;
    if (!Metric) {
        distance *= 1.852;
    }
    
    // Add circle overlay and bind to marker
    var circle = new google.maps.Circle({
      map: GoogleMap,
      radius: distance, // In meters
      fillOpacity: 0.0,
      strokeWeight: 1,
      strokeOpacity: 0.3
    });
    circle.bindTo('center', marker, 'position');
}
>>>>>>> fd0c1164
<|MERGE_RESOLUTION|>--- conflicted
+++ resolved
@@ -542,7 +542,6 @@
     refreshTableInfo();
 }
 
-<<<<<<< HEAD
 function resetMap() {
 	GoogleMap.setZoom(parseInt(localStorage['ZoomLvl']));
 	GoogleMap.setCenter(new google.maps.LatLng(parseFloat(localStorage['CenterLat']), parseFloat(localStorage['CenterLon'])));
@@ -554,7 +553,7 @@
 	console.log("Settings Click");
 	$("#options").toggleClass("notvisable");
 }
-=======
+
 function drawCircle(marker, distance) {
     if (typeof distance === 'undefined') {
         return false;
@@ -578,5 +577,4 @@
       strokeOpacity: 0.3
     });
     circle.bindTo('center', marker, 'position');
-}
->>>>>>> fd0c1164
+}